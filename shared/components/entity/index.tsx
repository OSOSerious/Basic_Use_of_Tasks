'use client';

import React, { PropsWithChildren, useState, useTransition } from 'react';
import Card3D, { CardBody, CardItem } from '@/shared/components/3d-card';
import { Prism as SyntaxHighlighter } from 'react-syntax-highlighter';
import { dracula } from 'react-syntax-highlighter/dist/esm/styles/prism';
import { Copy, Pencil, Share } from 'lucide-react';
import { useToast } from '../ui/Toasts/use-toast';
import { usePathname } from 'next/navigation';
import Avatar from '../avatar';
import { Button } from '../ui/Button';
import AgentRequirements, { RequirementProps } from './agent-requirements';
import ShareModal from '@/modules/platform/explorer/components/share-modal';
import EditExplorerModal from '@/modules/platform/explorer/components/edit-modal';
import { trpc } from '@/shared/utils/trpc/trpc';
import { useRouter } from 'next/navigation';

type UseCasesProps = { title: string; description: string };

type EntityType = 'agent' | 'prompt';

interface Entity extends PropsWithChildren {
  id?: string;
  name?: string;
  tags?: string[];
  title: string;
  language?: string;
  description?: string;
  usecases?: UseCasesProps[];
  prompt?: string;
  requirements?: RequirementProps[];
  userId?: string | null;
}

function UseCases({ usecases }: { usecases: UseCasesProps[] }) {
  return (
    <div className="flex flex-col gap-4">
      <h2 className="text-4xl">Use Cases</h2>
      <div className="flex gap-2 flex-col md:flex-row">
        {usecases?.map((usecase) => (
          <Card3D containerClassName="flex-1 " className="inter-var w-full">
            <CardBody className="bg-gray-50 relative group/card dark:hover:shadow-2xl dark:hover:shadow-emerald-500/[0.1] dark:bg-black dark:border-white/[0.2] border-black/[0.1] w-auto min-h-[255px] md:min-h-[320px] h-fit rounded-xl p-6 border flex flex-col ">
              <CardItem
                translateZ="50"
                className="text-xl font-bold text-neutral-600 dark:text-white"
              >
                {usecase.title}
              </CardItem>
              <CardItem
                as="p"
                translateZ="60"
                className="text-neutral-500 text-sm max-w-sm mt-2 dark:text-neutral-300"
              >
                {usecase.description}
              </CardItem>
            </CardBody>
          </Card3D>
        ))}
      </div>
    </div>
  );
}

const CustomPre = (props: React.HTMLAttributes<HTMLPreElement>) => (
  <pre id="customPreTag" {...props} />
);

export default function EntityComponent({
  id,
  title,
  name,
  tags,
  prompt,
  description,
  usecases,
  language,
  requirements,
  children,
  userId,
}: Entity) {
  const toast = useToast();
<<<<<<< HEAD
  const router = useRouter();
  const [isPending, startTransition] = useTransition();
  const entityTitle = title.toLowerCase();
  const lang = entityTitle === 'agent' && language ? language : 'text';
  const user = trpc.main.getUser.useQuery();
  const showEditButton =
    (entityTitle === 'agent' || entityTitle === 'prompt') &&
    user &&
    user.data?.id === userId;
=======
>>>>>>> 22ba7d09

  const pathName = usePathname();
  const [isShowShareModalOpen, setIsShowModalOpen] = useState<boolean>(false);
  const [isEditModalOpen, setIsEditModalOpen] = useState<boolean>(false);

  async function copyToClipboard(text: string) {
    if (!text) return;

    try {
      await navigator.clipboard.writeText(text);
      toast.toast({ title: 'Copied to clipboard' });
    } catch (error) {
      console.error('Failed to copy: ', error);
    }
  }

  const handleShowShareModal = () => setIsShowModalOpen(true);
  const handleCloseModal = () => setIsShowModalOpen(false);

  const handleShowEditModal = () => setIsEditModalOpen(true);
  const handleCloseEditModal = () => setIsEditModalOpen(false);

  function onEditSuccessfully() {
    startTransition(() => {
      router.refresh();
    });
  }

  return (
    <div className="max-w-6xl md:px-6 mx-auto">
      <div className="flex flex-col py-8 md:py-16">
        <div className="max-md:text-center">
          <h2>{title}</h2>
          {name && <h1 className="text-4xl md:text-6xl my-4">{name}</h1>}
          <Avatar
            userId={userId ?? ''}
            showUsername
            showBorder
            title={`${title} Author`}
          />
          {description && (
            <div className="mt-4 text-sm md:text-base text-gray-400">
              {description}
            </div>
          )}
          <div className="max-md:my-8 mb-2 flex max-md:flex-col max-md:items-center md:w-fit gap-3">
            <Button
              onClick={handleShowShareModal}
              variant="destructive"
              className="mt-3 w-full"
            >
              <Share size={20} />
              <span className="ml-2">Share</span>
            </Button>
            {showEditButton && (
              <Button
                onClick={handleShowEditModal}
                variant="destructive"
                className="mt-3 w-full"
              >
                <Pencil size={20} />
                <span className="ml-2">Edit</span>
              </Button>
            )}
          </div>
        </div>

        <EditExplorerModal
          entityId={id ?? ''}
          entityType={entityTitle as EntityType}
          isOpen={isEditModalOpen}
          onClose={handleCloseEditModal}
          onEditSuccessfully={onEditSuccessfully}
          key={id}
        />

        <div className="flex gap-2 mt-4 select-none flex-wrap">
          {tags?.map(
            (tag) =>
              tag.trim() && (
                <div className="text-sm px-2 py-1 rounded-2xl !text-red-500/70 border border-red-500/70">
                  {tag}
                </div>
              ),
          )}
        </div>
      </div>
      {usecases && <UseCases usecases={usecases} />}
      {title.toLowerCase() === 'agent' && (
        <AgentRequirements requirements={requirements as RequirementProps[]} />
      )}
      {prompt && (
        <div className="relative my-10">
          <div className="bg-[#00000080] border border-[#f9f9f959] shadow-2xl pt-7 md:p-5 md:py-7 rounded-lg leading-normal overflow-hidden no-scrollbar">
            <SyntaxHighlighter
              PreTag={CustomPre}
              style={dracula}
              language={language || "text"}
              wrapLongLines
            >
              {prompt}
            </SyntaxHighlighter>
          </div>
          <Copy
            size={30}
            className="absolute top-2 right-2 p-1 text-primary cursor-pointer"
            onClick={() => copyToClipboard(prompt ?? '')}
          />
        </div>
      )}
      {children}
      <ShareModal
        isOpen={isShowShareModalOpen}
        onClose={handleCloseModal}
        link={pathName ?? ''}
      />
    </div>
  );
}<|MERGE_RESOLUTION|>--- conflicted
+++ resolved
@@ -14,6 +14,7 @@
 import EditExplorerModal from '@/modules/platform/explorer/components/edit-modal';
 import { trpc } from '@/shared/utils/trpc/trpc';
 import { useRouter } from 'next/navigation';
+import { cn } from '@/shared/utils/cn';
 
 type UseCasesProps = { title: string; description: string };
 
@@ -37,25 +38,33 @@
     <div className="flex flex-col gap-4">
       <h2 className="text-4xl">Use Cases</h2>
       <div className="flex gap-2 flex-col md:flex-row">
-        {usecases?.map((usecase) => (
-          <Card3D containerClassName="flex-1 " className="inter-var w-full">
-            <CardBody className="bg-gray-50 relative group/card dark:hover:shadow-2xl dark:hover:shadow-emerald-500/[0.1] dark:bg-black dark:border-white/[0.2] border-black/[0.1] w-auto min-h-[255px] md:min-h-[320px] h-fit rounded-xl p-6 border flex flex-col ">
-              <CardItem
-                translateZ="50"
-                className="text-xl font-bold text-neutral-600 dark:text-white"
+        {usecases?.map((usecase) => {
+          const classname = usecases?.length === 1 && 'min-h-fit md:min-h-fit';
+          return (
+            <Card3D containerClassName="flex-1 " className="inter-var w-full">
+              <CardBody
+                className={cn(
+                  'bg-gray-50 relative group/card dark:hover:shadow-2xl dark:hover:shadow-emerald-500/[0.1] dark:bg-black dark:border-white/[0.2] border-black/[0.1] w-auto min-h-[255px] md:min-h-[320px] h-fit rounded-xl p-6 border flex flex-col ',
+                  classname,
+                )}
               >
-                {usecase.title}
-              </CardItem>
-              <CardItem
-                as="p"
-                translateZ="60"
-                className="text-neutral-500 text-sm max-w-sm mt-2 dark:text-neutral-300"
-              >
-                {usecase.description}
-              </CardItem>
-            </CardBody>
-          </Card3D>
-        ))}
+                <CardItem
+                  translateZ="50"
+                  className="text-xl font-bold text-neutral-600 dark:text-white"
+                >
+                  {usecase.title}
+                </CardItem>
+                <CardItem
+                  as="p"
+                  translateZ="60"
+                  className="text-neutral-500 text-sm max-w-sm mt-2 dark:text-neutral-300"
+                >
+                  {usecase.description}
+                </CardItem>
+              </CardBody>
+            </Card3D>
+          );
+        })}
       </div>
     </div>
   );
@@ -79,18 +88,15 @@
   userId,
 }: Entity) {
   const toast = useToast();
-<<<<<<< HEAD
+  const user = trpc.main.getUser.useQuery();
   const router = useRouter();
   const [isPending, startTransition] = useTransition();
   const entityTitle = title.toLowerCase();
-  const lang = entityTitle === 'agent' && language ? language : 'text';
-  const user = trpc.main.getUser.useQuery();
+
   const showEditButton =
     (entityTitle === 'agent' || entityTitle === 'prompt') &&
     user &&
     user.data?.id === userId;
-=======
->>>>>>> 22ba7d09
 
   const pathName = usePathname();
   const [isShowShareModalOpen, setIsShowModalOpen] = useState<boolean>(false);
@@ -188,7 +194,7 @@
             <SyntaxHighlighter
               PreTag={CustomPre}
               style={dracula}
-              language={language || "text"}
+              language={language || 'text'}
               wrapLongLines
             >
               {prompt}
