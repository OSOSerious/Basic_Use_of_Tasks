import { BillingService } from '@/shared/utils/api/billing-service';
import {
  calculateRemainingCredit,
  checkRemainingCredits,
} from '@/shared/utils/api/calculate-credits';
import { SwarmsApiGuard } from '@/shared/utils/api/swarms-guard';
import Decimal from 'decimal.js';
import { NextResponse } from 'next/server';
import { OpenAI } from 'openai';
import fetch, { RequestInit, Response as FetchResponse } from 'node-fetch';
import { Agent } from 'http';
import NodeCache from 'node-cache';

const agent = new Agent({ keepAlive: true });
const cache = new NodeCache({ stdTTL: 600, checkperiod: 120 });

async function fetchWithRetries(url: string, options: RequestInit, retries: number = 3): Promise<FetchResponse> {
  try {
    return await fetch(url, options);
  } catch (error) {
    if (retries > 0) {
      return fetchWithRetries(url, options, retries - 1);
    } else {
      throw error;
    }
  }
}

<<<<<<< HEAD
  const organizationPublicId = headers.get('Swarms-Organization');
=======
async function POST(req: Request) {
  const headers = req.headers;
  const organizationId = headers.get('Swarms-Organization');
>>>>>>> 1d7ea1db
  let apiKey = headers.get('Authorization');
  if (apiKey) {
    apiKey = apiKey.replace('Bearer ', '');
  }

  const data = await req.json() as OpenAI.Chat.Completions.ChatCompletionCreateParams;
  const modelId = data?.model;

<<<<<<< HEAD
  const guard = new SwarmsApiGuard({ apiKey, organizationPublicId, modelId });
  const isAuthenticated = await guard.isAuthenticated();
=======
  // Cache key based on API key and organization ID
  const authCacheKey = `auth-${apiKey}-${organizationId}`;
  const cachedAuth = cache.get(authCacheKey);
>>>>>>> 1d7ea1db

  let guard: SwarmsApiGuard;
  if (cachedAuth) {
    guard = cachedAuth as SwarmsApiGuard;
  } else {
    guard = new SwarmsApiGuard({ apiKey, organizationId, modelId });
    const isAuthenticated = await guard.isAuthenticated();

    if (isAuthenticated.status !== 200) {
      return new Response(isAuthenticated.message, {
        status: isAuthenticated.status,
      });
    }

    cache.set(authCacheKey, guard);
  }

<<<<<<< HEAD
  const userId = guard.getUserId();
  if (!userId) {
    return new Response('User ID not found', { status: 500 });
  }

  // SEND REQUEST TO DIFFERENT MODELS ENDPOINTS
=======
>>>>>>> 1d7ea1db
  const endpoint = guard.modelRecord?.api_endpoint;
  const url = `${endpoint}/chat/completions`;

  const billingService = new BillingService(userId);
  const invoicePaymentStatus = await billingService.checkInvoicePaymentStatus(
    organizationPublicId ?? '',
  );
  const checkCredits = await checkRemainingCredits(
    userId,
    organizationPublicId,
  );

  if (
    checkCredits.credit_plan === 'invoice' &&
    invoicePaymentStatus.status !== 200
  ) {
    return new Response(invoicePaymentStatus.message, {
      status: invoicePaymentStatus.status,
    });
  }

  if (!invoicePaymentStatus.is_paid) {
    return new Response(invoicePaymentStatus.message, {
      status: invoicePaymentStatus.status,
    });
  }

  // since input & output are price per million tokens
  // check if user has sufficient credits by estimates

  const price_million_input = guard.modelRecord?.price_million_input || 0;
  const price_million_output = guard.modelRecord?.price_million_output || 0;

  const estimatedTokens = 2000; // estimated tokens
  const estimatedCost =
    (estimatedTokens / 1000000) * price_million_input +
    (estimatedTokens / 1000000) * price_million_output;

  if (checkCredits.status !== 200) {
    return new Response(checkCredits.message, {
      status: checkCredits.status,
    });
  }

  const remainingCredit = new Decimal(checkCredits.remainingCredits);
  const decimalEstimatedCost = new Decimal(estimatedCost);

  if (
    checkCredits.credit_plan === 'default' &&
    remainingCredit.lessThan(decimalEstimatedCost)
  ) {
    return new Response('Insufficient credits', {
      status: 402,
    });
  }

  try {
    const res = await fetchWithRetries(url, {
      method: 'POST',
      headers: {
        'Content-Type': 'application/json',
        'Authorization': `Bearer ${apiKey}`
      },
      body: JSON.stringify(data),
      agent,
    });

<<<<<<< HEAD
    const price_million_input = guard.modelRecord?.price_million_input || 0;
    const price_million_output = guard.modelRecord?.price_million_output || 0;
    const input_price =
      ((res_json.usage?.prompt_tokens ?? 0) / 1000000) * price_million_input;
    const output_price =
      ((res_json.usage?.completion_tokens ?? 0) / 1000000) *
      price_million_output;

    const totalCost = input_price + output_price;

    // Update the total cost based on the credit plan
    let totalCostToUpdate = 0;
    let invoiceTotalCostToUpdate = 0;

    if (checkCredits.credit_plan === 'default') {
      totalCostToUpdate = totalCost;
    } else if (checkCredits.credit_plan === 'invoice') {
      invoiceTotalCostToUpdate = totalCost;
    }

    const choices =
      res_json.choices as unknown as OpenAI.Chat.Completions.ChatCompletion.Choice[];
=======
    if (res.status != 200) {
      return new Response('Internal Error', {
        status: res.status,
      });
    }

    const res_json = await res.json() as OpenAI.Chat.Completions.ChatCompletion;
    const price_million_input = guard.modelRecord?.price_million_input || 0;
    const price_million_output = guard.modelRecord?.price_million_output || 0;
    const input_price = ((res_json.usage?.prompt_tokens ?? 0) / 1000000) * price_million_input;
    const output_price = ((res_json.usage?.completion_tokens ?? 0) / 1000000) * price_million_output;

    const choices = res_json.choices as OpenAI.Chat.Completions.ChatCompletion.Choice[];
>>>>>>> 1d7ea1db
    const messages: OpenAI.Chat.Completions.ChatCompletionMessageParam[] = [
      ...data.messages,
      {
        role: 'assistant',
        content: choices[0]?.message?.content || '',
      },
    ];

<<<<<<< HEAD
    // calculate remaining credit
    const creditBalance = await calculateRemainingCredit(
      totalCost,
      userId,
      organizationPublicId,
    );

    if (creditBalance?.status !== 200) {
      return new Response(creditBalance?.message, {
        status: creditBalance?.status,
      });
    }

    // log the result
=======
    // Logging usage directly without a worker thread
>>>>>>> 1d7ea1db
    const logResult = await guard.logUsage({
      input_cost: input_price,
      output_cost: output_price,
      input_tokens: res_json.usage?.prompt_tokens ?? 0,
      output_tokens: res_json.usage?.completion_tokens ?? 0,
      max_tokens: data.max_tokens ?? 0,
      messages,
      model: modelId,
      temperature: data.temperature ?? 0,
      top_p: data.top_p ?? 0,
      total_cost: totalCostToUpdate,
      invoice_total_cost: invoiceTotalCostToUpdate,
      stream: data.stream ?? false,
    });

    if (logResult.status !== 200) {
      console.error(`Log Error: ${logResult.message}`);
    }
<<<<<<< HEAD
    // console.log({ logResult });
=======
>>>>>>> 1d7ea1db

    return NextResponse.json(res_json);
  } catch (error) {
    console.log('error', error);
    return new Response('Internal Server Error', {
      status: 500,
    });
  }
}

export { POST };<|MERGE_RESOLUTION|>--- conflicted
+++ resolved
@@ -14,7 +14,11 @@
 const agent = new Agent({ keepAlive: true });
 const cache = new NodeCache({ stdTTL: 600, checkperiod: 120 });
 
-async function fetchWithRetries(url: string, options: RequestInit, retries: number = 3): Promise<FetchResponse> {
+async function fetchWithRetries(
+  url: string,
+  options: RequestInit,
+  retries: number = 3,
+): Promise<FetchResponse> {
   try {
     return await fetch(url, options);
   } catch (error) {
@@ -26,35 +30,28 @@
   }
 }
 
-<<<<<<< HEAD
-  const organizationPublicId = headers.get('Swarms-Organization');
-=======
 async function POST(req: Request) {
   const headers = req.headers;
-  const organizationId = headers.get('Swarms-Organization');
->>>>>>> 1d7ea1db
+
+  const organizationPublicId = headers.get('Swarms-Organization');
   let apiKey = headers.get('Authorization');
   if (apiKey) {
     apiKey = apiKey.replace('Bearer ', '');
   }
 
-  const data = await req.json() as OpenAI.Chat.Completions.ChatCompletionCreateParams;
+  const data =
+    (await req.json()) as OpenAI.Chat.Completions.ChatCompletionCreateParams;
   const modelId = data?.model;
 
-<<<<<<< HEAD
-  const guard = new SwarmsApiGuard({ apiKey, organizationPublicId, modelId });
-  const isAuthenticated = await guard.isAuthenticated();
-=======
   // Cache key based on API key and organization ID
-  const authCacheKey = `auth-${apiKey}-${organizationId}`;
+  const authCacheKey = `auth-${apiKey}-${organizationPublicId}`;
   const cachedAuth = cache.get(authCacheKey);
->>>>>>> 1d7ea1db
 
   let guard: SwarmsApiGuard;
   if (cachedAuth) {
     guard = cachedAuth as SwarmsApiGuard;
   } else {
-    guard = new SwarmsApiGuard({ apiKey, organizationId, modelId });
+    guard = new SwarmsApiGuard({ apiKey, organizationPublicId, modelId });
     const isAuthenticated = await guard.isAuthenticated();
 
     if (isAuthenticated.status !== 200) {
@@ -66,15 +63,12 @@
     cache.set(authCacheKey, guard);
   }
 
-<<<<<<< HEAD
   const userId = guard.getUserId();
   if (!userId) {
     return new Response('User ID not found', { status: 500 });
   }
 
   // SEND REQUEST TO DIFFERENT MODELS ENDPOINTS
-=======
->>>>>>> 1d7ea1db
   const endpoint = guard.modelRecord?.api_endpoint;
   const url = `${endpoint}/chat/completions`;
 
@@ -136,13 +130,20 @@
       method: 'POST',
       headers: {
         'Content-Type': 'application/json',
-        'Authorization': `Bearer ${apiKey}`
+        Authorization: `Bearer ${apiKey}`,
       },
       body: JSON.stringify(data),
       agent,
     });
 
-<<<<<<< HEAD
+    if (res.status != 200) {
+      return new Response('Internal Error - fetching model', {
+        status: res.status,
+      });
+    }
+
+    const res_json =
+      (await res.json()) as OpenAI.Chat.Completions.ChatCompletion;
     const price_million_input = guard.modelRecord?.price_million_input || 0;
     const price_million_output = guard.modelRecord?.price_million_output || 0;
     const input_price =
@@ -164,22 +165,7 @@
     }
 
     const choices =
-      res_json.choices as unknown as OpenAI.Chat.Completions.ChatCompletion.Choice[];
-=======
-    if (res.status != 200) {
-      return new Response('Internal Error', {
-        status: res.status,
-      });
-    }
-
-    const res_json = await res.json() as OpenAI.Chat.Completions.ChatCompletion;
-    const price_million_input = guard.modelRecord?.price_million_input || 0;
-    const price_million_output = guard.modelRecord?.price_million_output || 0;
-    const input_price = ((res_json.usage?.prompt_tokens ?? 0) / 1000000) * price_million_input;
-    const output_price = ((res_json.usage?.completion_tokens ?? 0) / 1000000) * price_million_output;
-
-    const choices = res_json.choices as OpenAI.Chat.Completions.ChatCompletion.Choice[];
->>>>>>> 1d7ea1db
+      res_json.choices as OpenAI.Chat.Completions.ChatCompletion.Choice[];
     const messages: OpenAI.Chat.Completions.ChatCompletionMessageParam[] = [
       ...data.messages,
       {
@@ -188,24 +174,25 @@
       },
     ];
 
-<<<<<<< HEAD
     // calculate remaining credit
-    const creditBalance = await calculateRemainingCredit(
-      totalCost,
-      userId,
-      organizationPublicId,
-    );
-
-    if (creditBalance?.status !== 200) {
-      return new Response(creditBalance?.message, {
-        status: creditBalance?.status,
-      });
+    if (
+      checkCredits.credit_plan === 'default' &&
+      remainingCredit.greaterThan(0)
+    ) {
+      const creditBalance = await calculateRemainingCredit(
+        totalCost,
+        userId,
+        organizationPublicId,
+      );
+
+      if (creditBalance?.status !== 200) {
+        return new Response(creditBalance?.message, {
+          status: creditBalance?.status,
+        });
+      }
     }
 
     // log the result
-=======
-    // Logging usage directly without a worker thread
->>>>>>> 1d7ea1db
     const logResult = await guard.logUsage({
       input_cost: input_price,
       output_cost: output_price,
@@ -224,10 +211,7 @@
     if (logResult.status !== 200) {
       console.error(`Log Error: ${logResult.message}`);
     }
-<<<<<<< HEAD
     // console.log({ logResult });
-=======
->>>>>>> 1d7ea1db
 
     return NextResponse.json(res_json);
   } catch (error) {
